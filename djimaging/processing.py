import datajoint as dj
import scanreader
import numpy as np
import pathlib
from datetime import datetime
from uuid import UUID

from .imaging import schema, Scan, ScanInfo, Channel, PhysicalFile
from .utils import dict_to_hash

from djutils.templates import required, optional

from img_loaders import suite2p

# ===================================== Lookup =====================================


@schema
class ProcessingMethod(dj.Lookup):
    definition = """
    processing_method: char(8)
    """

    contents = zip(['suite2p', 'caiman'])


@schema
class ProcessingParamSet(dj.Lookup):
    definition = """
    paramset_idx:  smallint
    ---
    -> ProcessingMethod    
    paramset_desc: varchar(128)
    param_set_hash: uuid
    unique index (param_set_hash)
    params: longblob  # dictionary of all applicable parameters
    """

    @classmethod
    def insert_new_params(cls, processing_method: str, paramset_idx: int, paramset_desc: str, params: dict):
        param_dict = {'processing_method': processing_method,
                      'paramset_idx': paramset_idx,
                      'paramset_desc': paramset_desc,
                      'params': params,
                      'param_set_hash': UUID(dict_to_hash(params))}
        q_param = cls & {'param_set_hash': param_dict['param_set_hash']}

        if q_param:  # If the specified param-set already exists
            pname = q_param.fetch1('param_set_name')
            if pname == paramset_idx:  # If the existed set has the same name: job done
                return
            else:  # If not same name: human error, trying to add the same paramset with different name
                raise dj.DataJointError('The specified param-set already exists - name: {}'.format(pname))
        else:
            cls.insert1(param_dict)


@schema
class CellCompartment(dj.Lookup):
    definition = """  # cell compartments that can be imaged
    cell_compartment         : char(16)
    """

    contents = zip(['axon', 'soma', 'bouton'])


@schema
class MaskType(dj.Lookup):
    definition = """ # possible classifications for a segmented mask
    mask_type        : varchar(16)
    """

    contents = zip(['soma', 'axon', 'dendrite', 'neuropil', 'artefact', 'unknown'])


# ===================================== Trigger a processing routine =====================================

@schema
class ProcessingTask(dj.Manual):
    definition = """
    -> Scan
    -> ProcessingParamSet
    """


@schema
class Processing(dj.Computed):
    definition = """
    -> ProcessingTask
    ---
    proc_completion_time     : datetime  # time of generation of this set of processed, segmented results
    proc_start_time=null     : datetime  # execution time of this processing task (not available if analysis triggering is NOT required)
    proc_curation_time=null  : datetime  # time of lastest curation (modification to the file) on this result set
    """

    class ProcessingOutputFile(dj.Part):
        definition = """
        -> master
        -> PhysicalFile
        """

    @staticmethod
    @optional
    def _get_caiman_dir(processing_task_key: dict) -> str:
        """
        Retrieve the CaImAn output directory for a given ProcessingTask
        :param processing_task_key: a dictionary of one ProcessingTask
        :return: a string for full path to the resulting CaImAn output directory
        """
        return None

    @staticmethod
    @optional
    def _get_suite2p_dir(processing_task_key: dict) -> str:
        """
        Retrieve the Suite2p output directory for a given ProcessingTask
        :param processing_task_key: a dictionary of one ProcessingTask
        :return: a string for full path to the resulting Suite2p output directory
        """
        return None

    # Run processing only on Scan with ScanInfo inserted
    @property
    def key_source(self):
        return ProcessingTask & ScanInfo

    def make(self, key):
        # ----
        # trigger suite2p or caiman here
        # ----

        method = (ProcessingParamSet * ProcessingTask & key).fetch1('processing_method')

        if method == 'suite2p':
            if (ScanInfo & key).fetch1('nrois') > 0:
                raise NotImplementedError(f'Suite2p ingestion error - Unable to handle ScanImage multi-ROI scanning mode yet')

            data_dir = pathlib.Path(Processing._get_suite2p_dir(key))
            if data_dir.exists():
                s2p_loader = suite2p.Suite2p(data_dir)
                key = {**key, 'proc_completion_time': s2p_loader.creation_time, 'proc_curation_time': s2p_loader.curation_time}
                self.insert1(key)
                # Insert file(s)
                root = pathlib.Path(PhysicalFile._get_root_data_dir())
                files = data_dir.glob('*')  # works for Suite2p, maybe something more file-specific for CaImAn
                files = [pathlib.Path(f).relative_to(root).as_posix() for f in files if f.is_file()]

                PhysicalFile.insert(zip(files), skip_duplicates=True)
                self.ProcessingOutputFile.insert([{**key, 'file_path': f} for f in files], ignore_extra_fields=True)
            else:
                start_time = datetime.now()
                # trigger Suite2p here
                # wait for completion, then insert with "completion_time", "start_time", no "curation_time"
                return
        else:
            raise NotImplementedError('Unknown method: {}'.format(method))


# ===================================== Motion Correction =====================================

@schema
class MotionCorrection(dj.Imported):
    definition = """ 
    -> Processing
    ---
    -> Channel.proj(mc_channel='channel')              # channel used for motion correction in this processing task
    """

    class RigidMotionCorrection(dj.Part):
        definition = """ 
        -> master
        -> ScanInfo.Field
        ---
        outlier_frames                  : longblob      # mask with true for frames with outlier shifts (already corrected)
        y_shifts                        : longblob      # (pixels) y motion correction shifts
        x_shifts                        : longblob      # (pixels) x motion correction shifts
        y_std                           : float         # (pixels) standard deviation of y shifts
        x_std                           : float         # (pixels) standard deviation of x shifts
        z_drift=null                    : longblob      # z-drift over frame of this Field (plane)
        """

    class NonRigidMotionCorrection(dj.Part):
        """ Piece-wise rigid motion correction - tile the FOV into multiple 2D blocks/patches"""
        definition = """ 
        -> master
        -> ScanInfo.Field
        ---
        outlier_frames                  : longblob      # mask with true for frames with outlier shifts (already corrected)
        block_height                    : int           # (px)
        block_width                     : int           # (px)
        block_count_y                   : int           # number of blocks tiled in the y direction
        block_count_x                   : int           # number of blocks tiled in the x direction
        z_drift=null                    : longblob      # z-drift over frame of this Field (plane)
        """

    class Block(dj.Part):
        definition = """  # FOV-tiled blocks used for non-rigid motion correction
        -> master.NonRigidMotionCorrection
        block_id                        : int
        ---
        block_y                         : longblob      # (y_start, y_end) in pixel of this block
        block_x                         : longblob      # (x_start, x_end) in pixel of this block
        y_shifts                        : longblob      # (pixels) y motion correction shifts for every frame
        x_shifts                        : longblob      # (pixels) x motion correction shifts for every frame
        y_std                           : float         # (pixels) standard deviation of y shifts
        x_std                           : float         # (pixels) standard deviation of x shifts
        """

    class Summary(dj.Part):
        definition = """ # summary images for each field and channel after corrections
        -> master
        -> ScanInfo.Field
        ---
        ref_image                    : longblob      # image used as alignment template
        average_image                : longblob      # mean of registered frames
        correlation_image=null       : longblob      # correlation map (computed during cell detection)
        max_proj_image=null          : longblob      # max of registered frames
        """

    def make(self, key):

        method = (ProcessingParamSet * ProcessingTask & key).fetch1('processing_method')

        if method == 'suite2p':
            data_dir = pathlib.Path(Processing._get_suite2p_dir(key))
            s2p_loader = suite2p.Suite2p(data_dir)

            field_keys = (ScanInfo.Field & key).fetch('KEY', order_by='field_z')

            align_chn = s2p_loader.planes[0].alignment_channel
            self.insert1({**key, 'mc_channel': align_chn})

            # ---- iterate through all s2p plane outputs ----
            for plane, s2p in s2p_loader.planes.items():
                mc_key = (ScanInfo.Field * ProcessingTask & key & field_keys[plane]).fetch1('KEY')

                # -- rigid motion correction --
                rigid_mc = {'y_shifts': s2p.ops['yoff'],
                            'x_shifts': s2p.ops['xoff'],
                            'y_std': np.nanstd(s2p.ops['yoff']),
                            'x_std': np.nanstd(s2p.ops['xoff']),
                            'outlier_frames': s2p.ops['badframes']}

                self.RigidMotionCorrection.insert1({**mc_key, **rigid_mc})

                # -- non-rigid motion correction --
                if s2p.ops['nonrigid']:
                    nonrigid_mc = {'block_height': s2p.ops['block_size'][0],
                                   'block_width': s2p.ops['block_size'][1],
                                   'block_count_y': s2p.ops['nblocks'][0],
                                   'block_count_x': s2p.ops['nblocks'][1],
                                   'outlier_frames': s2p.ops['badframes']}
                    nr_blocks = [{**mc_key, 'block_id': b_id,
                                  'block_y': b_y, 'block_x': b_x,
                                  'y_shifts': bshift_y, 'x_shifts': bshift_x,
                                  'y_std': np.nanstd(bshift_y), 'x_std': np.nanstd(bshift_x)}
                                 for b_id, (b_y, b_x, bshift_y, bshift_x)
                                 in enumerate(zip(s2p.ops['xblock'], s2p.ops['yblock'],
                                                  s2p.ops['yoff1'].T, s2p.ops['xoff1'].T))]
                    self.NonRigidMotionCorrection.insert1({**mc_key, **nonrigid_mc})
                    self.Block.insert(nr_blocks)

                # -- summary images --
                img_dict = {'ref_image': s2p.ref_image,
                            'average_image': s2p.mean_image,
                            'correlation_image': s2p.correlation_map,
                            'max_proj_image': s2p.max_proj_image}
                self.Summary.insert1({**mc_key, **img_dict})

        elif method == 'caiman':
            data_dir = pathlib.Path(Processing._get_caiman_dir(key))
            caiman_loader = caiman.CaImAn(data_dir)

            # align_chn = s2p_loader.planes[0].alignment_channel # where is it specified that 0 is structural and vice versa
            # self.insert1({**key, 'mc_channel': align_chn})

            mc_key = (ScanInfo.Field * ProcessingTask & key).fetch1('KEY')

            # -- rigid motion correction --
            if not caiman_loader.params['motion']['pw_rigid'][...]:

                rigid_mc = {'y_shifts': caiman_loader.shifts_rig[1,:],
                            'x_shifts': caiman_loader.shifts_rig[0,:],
                            'y_std': np.nanstd(caiman_loader.shifts_rig[1,:]), # std frames
                            'x_std': np.nanstd(caiman_loader.shifts_rig[0,:]),
                            'outlier_frames': }# ?

                self.RigidMotionCorrection.insert1({**mc_key, **rigid_mc})

            # -- non-rigid motion correction --
            elif caiman_loader.params['motion']['pw_rigid'][...]:
                nonrigid_mc = {'block_height': caiman_loader.params['motion']['strides'][...][0]+caiman_loader.params['motion']['overlaps'][...][0],
                                'block_width': caiman_loader.params['motion']['strides'][...][1]+caiman_loader.params['motion']['overlaps'][...][1],
                                'block_count_y': ,# number of blocks tiled - round down and cut off last stride
                                'block_count_x': ,# number of blocks tiled
                                'outlier_frames': }# mask with true for frames with outlier shifts (already corrected)
                                # block vs patch naming
                b_id=0
                nr_blocks=[]
                # implement this loop as a list comprehension. i and j are not necessary. Use y_shifts_els and x_shift_els as iterators.
                nr_blocks   =   [({**mc_key, 'block_id': b_id,
                                'block_y': b_y, 'block_x': b_x, # block_y - (y_start, y_end) in pixel of this block, be careful with order/position
                                'y_shifts': caiman_loader.y_shifts_els[:,j], 'x_shifts': caiman_loader.x_shifts_els[:,i],
                                'y_std': np.nanstd(caiman_loader.y_shifts_els[:,j]), 'x_std': np.nanstd(caiman_loader.x_shifts_els[:,i])...# std frames
                                } for j in range(len(caiman_loader.y_shifts_els[0,:])))...
                                 for i in range(len(caiman_loader.x_shifts_els[0,:])) b_id+=1]        

                self.NonRigidMotionCorrection.insert1({**mc_key, **nonrigid_mc})
                self.Block.insert(nr_blocks)

            # -- summary images --
            img_dict = {'ref_image': , # make nullable ?
                        'average_image': , # calculate for caiman?
                        'correlation_image': caiman_loader.correlation_image,
                        'max_proj_image': }
            self.Summary.insert1({**mc_key, **img_dict})

        else:
            raise NotImplementedError('Unknown/unimplemented method: {}'.format(method))

# ===================================== Segmentation =====================================


@schema
class Segmentation(dj.Computed):
    definition = """ # Different mask segmentations.
    -> MotionCorrection    
    """

    class Mask(dj.Part):
        definition = """ # A mask produced by segmentation.
        -> master
        mask                : smallint
        ---
        -> Channel.proj(seg_channel='channel')   # channel used for the segmentation
        -> ScanInfo.Field                        # the field this ROI comes from
        mask_npix                : int           # number of pixels in ROIs
        mask_center_x            : int           # center x coordinate in pixels
        mask_center_y            : int           # center y coordinate in pixels
        mask_xpix                : longblob      # x coordinates in pixels
        mask_ypix                : longblob      # y coordinates in pixels        
        mask_weights             : longblob      # weights of the mask at the indices above in column major (Fortran) order
        """

    def make(self, key):
        method = (ProcessingParamSet * ProcessingTask & key).fetch1('processing_method')

        if method == 'suite2p':
            data_dir = pathlib.Path(Processing._get_suite2p_dir(key))
            s2p_loader = suite2p.Suite2p(data_dir)

            field_keys = (ScanInfo.Field & key).fetch('KEY', order_by='field_z')

            # ---- iterate through all s2p plane outputs ----
            masks, cells = [], []
            for plane, s2p in s2p_loader.planes.items():
                seg_key = (ScanInfo.Field * ProcessingTask & key & field_keys[plane]).fetch1('KEY')
                mask_count = len(masks)  # increment mask id from all "plane"
                for mask_idx, (is_cell, cell_prob, mask_stat) in enumerate(zip(s2p.iscell, s2p.cell_prob, s2p.stat)):
                    masks.append({**seg_key, 'mask': mask_idx + mask_count, 'seg_channel': s2p.segmentation_channel,
                                  'mask_npix': mask_stat['npix'],
                                  'mask_center_x':  mask_stat['med'][1],
                                  'mask_center_y':  mask_stat['med'][0],
                                  'mask_xpix':  mask_stat['xpix'],
                                  'mask_ypix':  mask_stat['ypix'],
                                  'mask_weights':  mask_stat['lam']})
                    if is_cell:
                        cells.append({**seg_key, 'mask_classification_method': 'suite2p_default_classifier',
                                      'mask': mask_idx + mask_count, 'mask_type': 'soma', 'confidence': cell_prob})

            self.insert1(key)
            self.Mask.insert(masks, ignore_extra_fields=True)

            if cells:
                MaskClassification.insert1({**key, 'mask_classification_method': 'suite2p_default_classifier'}, allow_direct_insert=True)
                MaskClassification.MaskType.insert(cells, ignore_extra_fields=True, allow_direct_insert=True)
        
        elif method == 'caiman':
            data_dir = pathlib.Path(Processing._get_caiman_dir(key))
            caiman_loader = caiman.CaImAn(data_dir)

            field_keys = (ScanInfo.Field & key).fetch('KEY')

            masks, cells = [], []
            seg_key = (ScanInfo.Field * ProcessingTask & key).fetch1('KEY')
            for mask_idx, (is_cell, cell_prob, mask_stat) in enumerate(zip(s2p.iscell, s2p.cell_prob, s2p.stat)):
                masks.append({**seg_key, 'mask': mask_idx, 
                                'seg_channel': ,
                                'mask_npix': ,#sparse array conversion
                                'mask_center_x': ,
                                'mask_center_y': ,
                                'mask_xpix': ,
                                'mask_ypix': ,
                                'mask_weights': })
                if is_cell:
                    cells.append({**seg_key, 'mask_classification_method': 'suite2p_default_classifier',
                                    'mask': mask_idx, 'mask_type': 'soma', 'confidence': cell_prob})

# cnm.estimates.plot_contours_nb(img=Cn, idx=cnm.estimates.idx_components)
# mask_npix     # number of pixels in ROIs
# mask_center_x # center x coordinate in pixels
# mask_center_y # center y coordinate in pixels
# mask_xpix     # x coordinates in pixels
# mask_ypix     # y coordinates in pixels        
# mask_weights  # weights of the mask at the indices above in column major (Fortran) order

            self.insert1(key)
            self.Mask.insert(masks, ignore_extra_fields=True)

            if cells:
                MaskClassification.insert1({**key, 'mask_classification_method': 'suite2p_default_classifier'}, allow_direct_insert=True)
                MaskClassification.MaskType.insert(cells, ignore_extra_fields=True, allow_direct_insert=True)

        else:
            raise NotImplementedError('Unknown/unimplemented method: {}'.format(method))


@schema
class MaskClassificationMethod(dj.Lookup):
    definition = """
    mask_classification_method: varchar(32)
    """

    contents = zip(['suite2p_default_classifier'])


@schema
class MaskClassification(dj.Computed):
    definition = """
    -> Segmentation
    -> MaskClassificationMethod
    """

    class MaskType(dj.Part):
        definition = """
        -> master
        -> Segmentation.Mask
        ---
        -> MaskType
        confidence: float
        """


# ===================================== Activity Trace =====================================


@schema
class Fluorescence(dj.Computed):
    definition = """  # fluorescence traces before spike extraction or filtering
    -> Segmentation
    """

    class Trace(dj.Part):
        definition = """
        -> master
        -> Segmentation.Mask
        -> Channel.proj(fluo_channel='channel')  # the channel that this trace comes from         
        ---
        fluorescence                : longblob  # Raw fluorescence trace
        neuropil_fluorescence=null  : longblob  # Neuropil fluorescence trace
        """

    def make(self, key):
        method = (ProcessingParamSet * ProcessingTask & key).fetch1('processing_method')

        if method == 'suite2p':
            data_dir = pathlib.Path(Processing._get_suite2p_dir(key))
            s2p_loader = suite2p.Suite2p(data_dir)

            self.insert1(key)

            # ---- iterate through all s2p plane outputs ----
            fluo_traces, fluo_chn2_traces = [], []
            for s2p in s2p_loader.planes.values():
                mask_count = len(fluo_traces)  # increment mask id from all "plane"
                for mask_idx, (f, fneu) in enumerate(zip(s2p.F, s2p.Fneu)):
                    fluo_traces.append({**key, 'mask': mask_idx + mask_count,
                                        'fluo_channel': 0,
                                        'fluorescence': f, 'neuropil_fluorescence': fneu})
                if len(s2p.F_chan2):
                    mask_chn2_count = len(fluo_chn2_traces)  # increment mask id from all "plane"
                    for mask_idx, (f2, fneu2) in enumerate(zip(s2p.F_chan2, s2p.Fneu_chan2)):
                        fluo_chn2_traces.append({**key, 'mask': mask_idx + mask_chn2_count,
                                                 'fluo_channel': 1,
                                                 'fluorescence': f2, 'neuropil_fluorescence': fneu2})

            self.Trace.insert(fluo_traces + fluo_chn2_traces)

        elif method == 'caiman':
            data_dir = pathlib.Path(Processing._get_caiman_dir(key))
            caiman_loader = caiman.CaImAn(data_dir)

            self.insert1(key)   # ?

            fluo_traces = []
            for mask_idx in range(len(caiman_loader.estimates['C'][...][0,:])):
                fluo_traces.append({**key, 'mask': mask_idx,
                                    'fluo_channel': 0,
                                    'fluorescence': caiman_loader.estimates['C'][...][:,mask_idx]})

            self.Trace.insert(fluo_traces)
        else:
            raise NotImplementedError('Unknown/unimplemented method: {}'.format(method))


@schema
class ActivityExtractionMethod(dj.Lookup):
    definition = """
    extraction_method: varchar(32)
    """

    contents = zip(['suite2p_deconvolution', 'caiman_deconvolution', 'caiman_dff'])


@schema
class Activity(dj.Computed):
<<<<<<< HEAD
    definition = """  # inferred neural activity from fluorescence trace - e.g. dff, spikes
=======
    definition = """  # deconvolved calcium activity from fluorescence trace
>>>>>>> 75aed9ac
    -> Fluorescence
    -> ActivityExtractionMethod
    """

    class Trace(dj.Part):
        definition = """  #
        -> master
        -> Fluorescence.Trace
        ---
        activity_trace: longblob  # 
        """

    def make(self, key):

        method = (ProcessingParamSet * ProcessingTask & key).fetch1('processing_method')

        if method == 'suite2p':
            if key['extraction_method'] == 'suite2p_deconvolution':
                data_dir = pathlib.Path(Processing._get_suite2p_dir(key))
                s2p_loader = suite2p.Suite2p(data_dir)

                self.insert1(key)

                # ---- iterate through all s2p plane outputs ----
                spikes = []
                for s2p in s2p_loader.planes.values():
                    mask_count = len(spikes)  # increment mask id from all "plane"
                    for mask_idx, spks in enumerate(s2p.spks):
                        spikes.append({**key, 'mask': mask_idx + mask_count,
                                       'fluo_channel': 0,
                                       'activity_trace': spks})

<<<<<<< HEAD
                self.Trace.insert(spikes)
=======
        elif method == 'caiman':
            data_dir = pathlib.Path(Processing._get_caiman_dir(key))
            caiman_loader = caiman.CaImAn(data_dir)

            self.insert1(key)# ?

            spikes = []
            for mask_idx in range(len(caiman_loader.estimates['S'][...][0,:])):
                spikes.append({**key, 'mask': mask_idx,
                                'fluo_channel': 0,
                                'activity_trace': caiman_loader.estimates['S'][...][:,mask_idx]})
            self.Trace.insert(spikes)

>>>>>>> 75aed9ac
        else:
            raise NotImplementedError('Unknown/unimplemented method: {}'.format(method))<|MERGE_RESOLUTION|>--- conflicted
+++ resolved
@@ -514,11 +514,7 @@
 
 @schema
 class Activity(dj.Computed):
-<<<<<<< HEAD
     definition = """  # inferred neural activity from fluorescence trace - e.g. dff, spikes
-=======
-    definition = """  # deconvolved calcium activity from fluorescence trace
->>>>>>> 75aed9ac
     -> Fluorescence
     -> ActivityExtractionMethod
     """
@@ -550,10 +546,8 @@
                         spikes.append({**key, 'mask': mask_idx + mask_count,
                                        'fluo_channel': 0,
                                        'activity_trace': spks})
-
-<<<<<<< HEAD
                 self.Trace.insert(spikes)
-=======
+                
         elif method == 'caiman':
             data_dir = pathlib.Path(Processing._get_caiman_dir(key))
             caiman_loader = caiman.CaImAn(data_dir)
@@ -567,6 +561,5 @@
                                 'activity_trace': caiman_loader.estimates['S'][...][:,mask_idx]})
             self.Trace.insert(spikes)
 
->>>>>>> 75aed9ac
         else:
             raise NotImplementedError('Unknown/unimplemented method: {}'.format(method))